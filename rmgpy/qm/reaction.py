import os
import logging
import external.cclib.parser
import openbabel
import time
from subprocess import Popen
from copy import deepcopy
import numpy

from rmgpy.molecule import Molecule
from rmgpy.species import TransitionState
from molecule import QMMolecule, Geometry
from collections import defaultdict
from rmgpy.data.base import Entry
from rmgpy.data.kinetics import KineticsFamily, ReactionRecipe, saveEntry
from rmgpy.data.kinetics.transitionstates import TransitionStates, DistanceData

try:
    import rdkit
    from rdkit import DistanceGeometry
    from rdkit.Chem.Pharm3D import EmbedLib
except ImportError:
    logging.info("To use transition state searches, you must correctly install rdkit")

transitionStates = TransitionStates()
transitionStates.load(os.path.join(os.getenv('HOME'), 'Code/RMG-database/input/kinetics/families/H_Abstraction'), None, None)

class QMReaction:
    
    file_store_path = 'QMfiles'
    if not os.path.exists(file_store_path):
        logging.info("Creating directory %s for mol files."%os.path.abspath(file_store_path))
        os.makedirs(file_store_path)
    
    def __init__(self, reaction, settings):
        self.reaction = reaction
        self.settings = settings
        
        reactants = sorted([s.toSMILES() for s in self.reaction.reactants])
        products = sorted([s.toSMILES() for s in self.reaction.products])
        stringID = "+".join(reactants) + "_" + "+".join(products)
        
        self.uniqueID = stringID
        
        self.geometry = None
        self.transitionState = None
    
    def getFilePath(self, extension):
        """
        Should return the path to the file with the given extension.
        
        The provided extension should include the leading dot.
        
        Need to define some reaction line notation.
        Possibly '<Reaction_Family>/<reactant1SMILES>+<reactant2SMILES>--<product1SMILES>+<product2SMILES>' ???
        """
        return os.path.join(self.settings.fileStore, self.uniqueID  + extension)
    
    @property
    def outputFilePath(self):
        """Get the output file name."""
        return self.getFilePath(self.outputFileExtension)
    
    @property
    def inputFilePath(self):
        """Get the input file name."""
        return self.getFilePath(self.inputFileExtension)
        
    def fixSortLabel(self, molecule):
        """
        This may not be required anymore. Was needed as when molecules were created, the
        rmg sorting labels would be set after where we tried to generate the TS.
        """
        sortLbl = 0
        for vertex in molecule.vertices:
            vertex.sortingLabel = sortLbl
            sortLbl += 1
        return molecule
    
    def getGeometry(self, molecule, settings):
        
        multiplicity = sum([i.radicalElectrons for i in molecule.atoms]) + 1
        geom = Geometry(settings, molecule.toAugmentedInChIKey(), molecule, multiplicity)
        
        return geom, multiplicity
        
    def getRDKitMol(self, geometry):
        """
        Check there is no RDKit mol file already made. If so, use rdkit to make a rdmol from
        a mol file. If not, make rdmol from geometry.
        """ 
        if not os.path.exists(geometry.getCrudeMolFilePath()):
            geometry.generateRDKitGeometries()
        rdKitMol = rdkit.Chem.MolFromMolFile(geometry.getCrudeMolFilePath(), removeHs=False)      
        
        return rdKitMol
        
    def generateBoundsMatrix(self, molecule):
        """
        Uses rdkit to generate the bounds matrix of a rdkit molecule.
        """
        self.geometry, multiplicity = self.getGeometry(molecule, self.settings)
        rdKitMol = self.getRDKitMol(self.geometry)
        boundsMatrix = rdkit.Chem.rdDistGeom.GetMoleculeBoundsMatrix(rdKitMol)
        
        return rdKitMol, boundsMatrix, multiplicity
    
    def setLimits(self, bm, lbl1, lbl2, value, uncertainty):
        if lbl1 > lbl2:
            bm[lbl2][lbl1] = value + uncertainty
            bm[lbl1][lbl2] = value - uncertainty
        else:
            bm[lbl2][lbl1] = value - uncertainty
            bm[lbl1][lbl2] = value + uncertainty
    
        return bm
    
    def editMatrix(self, reactant, bm):
        
        # edit bounds distances to align reacting atoms
        if self.reaction.label.lower() == 'h_abstraction':
            """
            Reduce the minimum distance between atoms on the two reactants. 
            """
            
            lbl1 = reactant.getLabeledAtom('*1').sortingLabel
            lbl2 = reactant.getLabeledAtom('*2').sortingLabel
            lbl3 = reactant.getLabeledAtom('*3').sortingLabel
            
            labels = [lbl1, lbl2, lbl3]
            atomMatch = ((lbl1,),(lbl2,),(lbl3,))
            
            distanceData = transitionStates.estimateDistances(self.reaction)
            
            sect = len(reactant.split()[1].atoms)
            
            if lbl1 > lbl3:
                vdwDiff = bm[lbl1][lbl3] - distanceData.distances['d13']
            else:
                vdwDiff = bm[lbl3][lbl1] - distanceData.distances['d13']
            """
            storeVDWDist = bm[sect:,:sect]
            Could I store the vdw radii minimum distances, and if the BM doesn't embed,
            I reedit these distances by a little more, reset the TS distances, and retry
            the embed? 
            """
            bm[sect:,:sect] = bm[sect:,:sect] - vdwDiff
                        
            bm = self.setLimits(bm, lbl1, lbl2, distanceData.distances['d12'], distanceData.uncertainties['d12'])
            bm = self.setLimits(bm, lbl2, lbl3, distanceData.distances['d23'], distanceData.uncertainties['d23'])
            bm = self.setLimits(bm, lbl1, lbl3, distanceData.distances['d13'], distanceData.uncertainties['d13'])
        # elif self.reaction.label.lower() == 'disproportionation':
        
        return bm, labels, atomMatch
        
    def generateGeometry(self):
        """
        
        """
        if len(self.reaction.reactants)==2:
            reactant = self.reaction.reactants[0].merge(self.reaction.reactants[1])
        if len(self.reaction.products)==2:
            product = self.reaction.products[0].merge(self.reaction.products[1])
        
        reactant = self.fixSortLabel(reactant)
        product = self.fixSortLabel(product)
        tsRDMol, tsBM, tsMult = self.generateBoundsMatrix(reactant)
        
        self.geometry.uniqueID = self.uniqueID
        
        tsBM, labels, atomMatch = self.editMatrix(reactant, tsBM)
        atoms = len(reactant.atoms)
        distGeomAttempts = 5*(atoms-3) # number of conformers embedded from the bounds matrix
        setBM = rdkit.DistanceGeometry.DoTriangleSmoothing(tsBM)
        if setBM:
            self.geometry.rd_embed(tsRDMol, distGeomAttempts, bm=tsBM, match=atomMatch)
<<<<<<< HEAD
            
=======
            self.verifyIRCOutput()
            import ipdb; ipdb.set_trace()
>>>>>>> 841d3f41
            # self.writeInputFile(1)
            # self.run()
            # self.writeIRCFile()
            # self.run()
            # self.verifyTSGeometry()
<<<<<<< HEAD
        else:
            print self.geometry.uniqueID
=======
>>>>>>> 841d3f41
            <|MERGE_RESOLUTION|>--- conflicted
+++ resolved
@@ -174,20 +174,10 @@
         setBM = rdkit.DistanceGeometry.DoTriangleSmoothing(tsBM)
         if setBM:
             self.geometry.rd_embed(tsRDMol, distGeomAttempts, bm=tsBM, match=atomMatch)
-<<<<<<< HEAD
             
-=======
-            self.verifyIRCOutput()
-            import ipdb; ipdb.set_trace()
->>>>>>> 841d3f41
-            # self.writeInputFile(1)
-            # self.run()
-            # self.writeIRCFile()
-            # self.run()
-            # self.verifyTSGeometry()
-<<<<<<< HEAD
-        else:
-            print self.geometry.uniqueID
-=======
->>>>>>> 841d3f41
+            self.writeInputFile(1)
+            self.run()
+            self.writeIRCFile()
+            self.run()
+            self.verifyTSGeometry()
             