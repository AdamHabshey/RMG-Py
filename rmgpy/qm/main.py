#!/usr/bin/python
# -*- coding: utf-8 -*-
################################################################################
#
#   RMG - Reaction Mechanism Generator
#
#   Copyright (c) 2002-2012 Prof. Richard H. West (r.west@neu.edu),
#                           Prof. William H. Green (whgreen@mit.edu)
#                           and the RMG Team (rmg_dev@mit.edu)
#
#   Permission is hereby granted, free of charge, to any person obtaining a
#   copy of this software and associated documentation files (the 'Software'),
#   to deal in the Software without restriction, including without limitation
#   the rights to use, copy, modify, merge, publish, distribute, sublicense,
#   and/or sell copies of the Software, and to permit persons to whom the
#   Software is furnished to do so, subject to the following conditions:
#
#   The above copyright notice and this permission notice shall be included in
#   all copies or substantial portions of the Software.
#
#   THE SOFTWARE IS PROVIDED 'AS IS', WITHOUT WARRANTY OF ANY KIND, EXPRESS OR
#   IMPLIED, INCLUDING BUT NOT LIMITED TO THE WARRANTIES OF MERCHANTABILITY,
#   FITNESS FOR A PARTICULAR PURPOSE AND NONINFRINGEMENT. IN NO EVENT SHALL THE
#   AUTHORS OR COPYRIGHT HOLDERS BE LIABLE FOR ANY CLAIM, DAMAGES OR OTHER
#   LIABILITY, WHETHER IN AN ACTION OF CONTRACT, TORT OR OTHERWISE, ARISING
#   FROM, OUT OF OR IN CONNECTION WITH THE SOFTWARE OR THE USE OR OTHER
#   DEALINGS IN THE SOFTWARE.
#
################################################################################
import os

import logging
import copy

from rmgpy.qm.molecule import QMMolecule
from rmgpy.qm.reaction import QMReaction
import rmgpy.qm.mopac
import rmgpy.qm.gaussian
import rmgpy.qm.nwchem
from rmgpy.data.thermo import ThermoLibrary

class QMSettings():
    """
    A minimal class to store settings related to quantum mechanics calculations.
    
    =================== ======================= ====================================
    Attribute           Type                    Description
    =================== ======================= ====================================
    `software`          ``str``                 Quantum chemical package name in common letters
    `method`            ``str``                 Semi-empirical method
    `fileStore`         ``str``                 The path to the QMfiles directory
    `scratchDirectory`  ``str``                 The path to the scratch directory
    `onlyCyclics`       ``bool``                ``True`` if to run QM only on ringed species
    `maxRadicalNumber`  ``int``                 Radicals larger than this are saturated before applying HBI
    =================== ======================= ====================================
    
    """
    def __init__(self,
                 software = None,
                 method = 'pm3',
                 fileStore = None,
                 scratchDirectory = None,
                 onlyCyclics = True,
                 maxRadicalNumber = 0,
                 ):
        self.software = software
        self.method = method
        if fileStore:
            self.fileStore = fileStore
        else:
            self.fileStore = None
        if scratchDirectory:
            self.scratchDirectory = scratchDirectory
        else:
            self.scratchDirectory = None
        self.onlyCyclics = onlyCyclics
        self.maxRadicalNumber = maxRadicalNumber
        
        if os.sys.platform == 'win32':
            symmetryPath = os.path.join(rmgpy.getPath(),'..', 'bin', 'symmetry.exe')
            # If symmetry is not installed in the bin folder, assume it is available on the path somewhere
            if not os.path.exists(symmetryPath):
                symmetryPath = 'symmetry.exe' 
        else:
            symmetryPath = os.path.join(rmgpy.getPath(),'..', 'bin', 'symmetry')
            if not os.path.exists(symmetryPath):
                symmetryPath = 'symmetry'
        self.symmetryPath = symmetryPath

    def checkAllSet(self):
        """
        Check that all the required settings are set.
        """
        from types import BooleanType, IntType
        assert self.fileStore
        #assert self.scratchDirectory
        assert self.software
        assert self.method
        assert self.onlyCyclics is not None # but it can be False
        assert type(self.onlyCyclics) is BooleanType
        assert self.maxRadicalNumber is not None # but it can be 0
        assert type(self.maxRadicalNumber) is IntType

class QMCalculator():
    """
    A Quantum Mechanics calculator object, to store settings. 
    
    The attributes are:

    =================== ======================= ====================================
    Attribute           Type                    Description
    =================== ======================= ====================================
    `settings`          :class:`QMSettings`     Settings for QM calculations
    `database`          :class:`ThermoLibrary`  Database containing QM calculations
    =================== ======================= ====================================

    """
    
    def __init__(self,
                 software = None,
                 method = 'pm3',
                 fileStore = None,
                 scratchDirectory = None,
                 onlyCyclics = True,
                 maxRadicalNumber = 0,
                 ):
                 
        self.settings = QMSettings(software = software,
                                   method = method,
                                   fileStore = fileStore,
                                   scratchDirectory = scratchDirectory,
                                   onlyCyclics = onlyCyclics,
                                   maxRadicalNumber = maxRadicalNumber,
                                   )
            
        self.database = ThermoLibrary(name='QM Thermo Library')
        
    def setDefaultOutputDirectory(self, outputDirectory):
        """
        IF the fileStore or scratchDirectory are not already set, put them in here.
        """
        
        if not self.settings.fileStore:
            self.settings.fileStore = os.path.abspath(os.path.join(outputDirectory, 'QMfiles'))
            logging.info("Setting the quantum mechanics fileStore to {0}".format(self.settings.fileStore))
        if not self.settings.scratchDirectory:
            self.settings.scratchDirectory = os.path.abspath(os.path.join(outputDirectory, 'QMscratch'))
            logging.info("Setting the quantum mechanics scratchDirectory to {0}".format(self.settings.scratchDirectory))
    
    def initialize(self):
        """
        Do any startup tasks.
        """
        self.checkReady()

    def checkReady(self):
        """
        Check that it's ready to run calculations.
        """
        self.settings.checkAllSet()
        self.checkPaths()
        
    def checkPaths(self):
        """
        Check the paths in the settings are OK. Make folders as necessary.
        """
        self.settings.fileStore = os.path.expandvars(self.settings.fileStore) # to allow things like $HOME or $RMGpy
        self.settings.scratchDirectory = os.path.expandvars(self.settings.scratchDirectory)
        for path in [self.settings.fileStore, self.settings.scratchDirectory]:
            if not os.path.exists(path):
                logging.info("Creating directory %s for QM files."%os.path.abspath(path))
                # This try/except should be redundant, but some networked file systems
                # seem to be slow or buggy or respond strangely causing problems
                # between checking the path exists and trying to create it.
                try:
                    os.makedirs(path)
                except OSError as e:
                    logging.warning("Error creating directory {0}: {1!r}".format(path, e))
                    logging.warning("Checking it already exists...")
                    assert os.path.exists(path), "Path {0} still doesn't exist?".format(path)

<<<<<<< HEAD
        if not os.path.exists(self.settings.RMG_bin_path):
            raise Exception("RMG-Py 'bin' directory {0} does not exist.".format(self.settings.RMG_bin_path))
        if not os.path.isdir(self.settings.RMG_bin_path):
            raise Exception("RMG-Py 'bin' directory {0} is not a directory.".format(self.settings.RMG_bin_path))

=======
>>>>>>> fb393c41
    def getThermoData(self, molecule):
        """
        Generate thermo data for the given :class:`Molecule` via a quantum mechanics calculation.
        
        Ignores the settings onlyCyclics and maxRadicalNumber and does the calculation anyway if asked.
        (I.e. the code that chooses whether to call this method should consider those settings).
        """
        self.initialize()
        settings = copy.deepcopy(self.settings)
        if self.settings.software == 'mopac':
            if self.settings.method == 'pm3':
                qm_molecule_calculator = rmgpy.qm.mopac.MopacMolPM3(molecule, settings)
            elif self.settings.method == 'pm6':
                qm_molecule_calculator = rmgpy.qm.mopac.MopacMolPM6(molecule, settings)
            elif self.settings.method == 'pm7':
                qm_molecule_calculator = rmgpy.qm.mopac.MopacMolPM7(molecule, settings)
            else:
                raise Exception("Unknown QM method '{0}' for mopac".format(settings.method))
        elif self.settings.software == 'gaussian':
            if self.settings.method == 'pm3':
                qm_molecule_calculator = rmgpy.qm.gaussian.GaussianMolPM3(molecule, settings)
            elif self.settings.method == 'pm6':
                qm_molecule_calculator = rmgpy.qm.gaussian.GaussianMolPM6(molecule, settings)
            elif self.settings.method == 'b3lyp':
                qm_molecule_calculator = rmgpy.qm.gaussian.GaussianMolB3LYP(molecule, settings)
            else:
                raise Exception("Unknown QM method '{0}' for gaussian".format(settings.method))
        elif self.settings.software == 'nwchem':
            if self.settings.method =='hf':
                qm_molecule_calculator = rmgpy.qm.nwchem.NWChemMolHF(molecule, settings)
            else:
                raise Exception("Unknown QM method '{0}' for nwchem".format(settings.method))
        else:
            raise Exception("Unknown QM software '{0}'".format(settings.software))
        thermo0 = qm_molecule_calculator.generateThermoData()
        return thermo0
    
    def getKineticData(self, reaction, tsDatabase):
        """
        Generate thermo data for the given :class:`Molecule` via a quantum mechanics calculation.
        
        Ignores the settings onlyCyclics and maxRadicalNumber and does the calculation anyway if asked.
        (I.e. the code that chooses whether to call this method should consider those settings).
        """
        if self.settings.software == 'mopac':
            if self.settings.method == 'pm3':
                qm_reaction_calculator = rmgpy.qm.mopac.MopacTSPM3(reaction, self.settings, tsDatabase)
            elif self.settings.method == 'pm6':
                qm_reaction_calculator = rmgpy.qm.mopac.MopacTSPM6(reaction, self.settings, tsDatabase)
            elif self.settings.method == 'pm7':
                qm_reaction_calculator = rmgpy.qm.mopac.MopacTSPM7(reaction, self.settings, tsDatabase)
            else:
                raise Exception("Unknown QM method '{0}' for mopac".format(self.settings.method))
        if self.settings.software == 'gaussian':
            if self.settings.method == 'pm6':
                qm_reaction_calculator = rmgpy.qm.gaussian.GaussianTSPM6(reaction, self.settings, tsDatabase)
            elif self.settings.method == 'b3lyp':
                qm_reaction_calculator = rmgpy.qm.gaussian.GaussianTSB3LYP(reaction, self.settings, tsDatabase)
            elif self.settings.method == 'm062x':
                qm_reaction_calculator = rmgpy.qm.gaussian.GaussianTSM062X(reaction, self.settings, tsDatabase)
            else:
                raise Exception("Unknown QM method '{0}' for gaussian".format(self.settings.method, tsDatabase))
        elif self.settings.software == 'nwchem':
            if self.settings.method =='hf':
                qm_reaction_calculator = rmgpy.qm.nwchem.NWChemTSHF(reaction, self.settings, tsDatabase)
            else:
                raise Exception("Unknown QM method '{0}' for nwchem".format(self.settings.method))
        else:
            raise Exception("Unknown QM software '{0}'".format(self.settings.software))
        
        kinetics0 = qm_reaction_calculator.generateKineticData()
        return kinetics0
    
        <|MERGE_RESOLUTION|>--- conflicted
+++ resolved
@@ -179,14 +179,11 @@
                     logging.warning("Checking it already exists...")
                     assert os.path.exists(path), "Path {0} still doesn't exist?".format(path)
 
-<<<<<<< HEAD
         if not os.path.exists(self.settings.RMG_bin_path):
             raise Exception("RMG-Py 'bin' directory {0} does not exist.".format(self.settings.RMG_bin_path))
         if not os.path.isdir(self.settings.RMG_bin_path):
             raise Exception("RMG-Py 'bin' directory {0} is not a directory.".format(self.settings.RMG_bin_path))
 
-=======
->>>>>>> fb393c41
     def getThermoData(self, molecule):
         """
         Generate thermo data for the given :class:`Molecule` via a quantum mechanics calculation.
