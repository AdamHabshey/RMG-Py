#!/usr/bin/env python
# encoding: utf-8

################################################################################
#
#   RMG - Reaction Mechanism Generator
#
#   Copyright (c) 2009-2011 by the RMG Team (rmg_dev@mit.edu)
#
#   Permission is hereby granted, free of charge, to any person obtaining a
#   copy of this software and associated documentation files (the 'Software'),
#   to deal in the Software without restriction, including without limitation
#   the rights to use, copy, modify, merge, publish, distribute, sublicense,
#   and/or sell copies of the Software, and to permit persons to whom the
#   Software is furnished to do so, subject to the following conditions:
#
#   The above copyright notice and this permission notice shall be included in
#   all copies or substantial portions of the Software.
#
#   THE SOFTWARE IS PROVIDED 'AS IS', WITHOUT WARRANTY OF ANY KIND, EXPRESS OR
#   IMPLIED, INCLUDING BUT NOT LIMITED TO THE WARRANTIES OF MERCHANTABILITY,
#   FITNESS FOR A PARTICULAR PURPOSE AND NONINFRINGEMENT. IN NO EVENT SHALL THE
#   AUTHORS OR COPYRIGHT HOLDERS BE LIABLE FOR ANY CLAIM, DAMAGES OR OTHER
#   LIABILITY, WHETHER IN AN ACTION OF CONTRACT, TORT OR OTHERWISE, ARISING
#   FROM, OUT OF OR IN CONNECTION WITH THE SOFTWARE OR THE USE OR OTHER
#   DEALINGS IN THE SOFTWARE.
#
################################################################################

"""
This module provides classes and methods for working with molecules and
molecular configurations. A molecule is represented internally using a graph
data type, where atoms correspond to vertices and bonds correspond to edges.
Both :class:`Atom` and :class:`Bond` objects store semantic information that
describe the corresponding atom or bond.
"""

import cython
import logging
import os
import re
import element as elements
try:
    import openbabel
except:
    pass
from rdkit import Chem
from .graph import Vertex, Edge, Graph
from .group import GroupAtom, GroupBond, Group, ActionError
from .atomtype import AtomType, atomTypes, getAtomType
import rmgpy.constants as constants

import numpy

#: This dictionary is used to shortcut lookups of a molecule's SMILES string from its chemical formula.
_known_smiles_molecules = {
                 'N2': 'N#N',
                 'CH4': 'C',
                 'H2O': 'O',
                 'C2H6': 'CC',
                 'H2': '[H][H]',
                 'H2O2': 'OO',
                 'C3H8': 'CCC',
                 'Ar': '[Ar]',
                 'He': '[He]',
                 'CH4O': 'CO',
                 'CO2': 'O=C=O',
                 'CO': '[C+]#[O-]',
                 'C2H4': 'C=C',
                 'O2': 'O=O'
             }

_known_smiles_radicals = {
                 'CH3': '[CH3]',
                 'HO': '[OH]',
                 'C2H5': 'C[CH2]',
                 'O': '[O]',
                 'HO2': '[O]O',
                 'CH': '[CH]',
                 'H': '[H]',
                 'C': '[C]',
                 #'CO2': it could be [O][C][O] or O=[C][O]
                 #'CO': '[C]=O', could also be [C][O]
                 #'C2H4': could  be [CH3][CH] or [CH2][CH2]
                 'O2': '[O][O]',
             }

################################################################################

class Atom(Vertex):
    """
    An atom. The attributes are:

    =================== =================== ====================================
    Attribute           Type                Description
    =================== =================== ====================================
    `atomType`          :class:`AtomType`   The :ref:`atom type <atom-types>`
    `element`           :class:`Element`    The chemical element the atom represents
    `radicalElectrons`  ``short``           The number of radical electrons
    `charge`            ``short``           The formal charge of the atom
    `label`             ``str``             A string label that can be used to tag individual atoms
    `coords`            ``numpy array``     The (x,y,z) coordinates in Angstrom
    `lonePairs`         ``short``           The number of lone electron pairs
    =================== =================== ====================================

    Additionally, the ``mass``, ``number``, and ``symbol`` attributes of the
    atom's element can be read (but not written) directly from the atom object,
    e.g. ``atom.symbol`` instead of ``atom.element.symbol``.
    """

<<<<<<< HEAD
    def __init__(self, element=None, radicalElectrons=0, charge=0, label='', lonePairs=-100, coords=numpy.array([])):
=======
    def __init__(self, element=None, radicalElectrons=0, spinMultiplicity=1, charge=0, label='', lonePairs=0, coords=None):
>>>>>>> 486d7012
        Vertex.__init__(self)
        if isinstance(element, str):
            self.element = elements.__dict__[element]
        else:
            self.element = element
        self.radicalElectrons = radicalElectrons
        self.charge = charge
        self.label = label
        self.atomType = None
        self.lonePairs = lonePairs
        self.coords = coords

    def __str__(self):
        """
        Return a human-readable string representation of the object.
        """
        return '{0}{1}{2}'.format(
            str(self.element),
            '.' * self.radicalElectrons,
            '+' * self.charge if self.charge > 0 else '-' * -self.charge,
        )

    def __repr__(self):
        """
        Return a representation that can be used to reconstruct the object.
        """
        return "<Atom '{0}'>".format(str(self))

    def __reduce__(self):
        """
        A helper function used when pickling an object.
        Atomic coords are not saved.
        """
        d = {
            'edges': self.edges,
            'connectivity1': self.connectivity1,
            'connectivity2': self.connectivity2,
            'connectivity3': self.connectivity3,
            'sortingLabel': self.sortingLabel,
            'atomType': self.atomType.label if self.atomType else None,
            'lonePairs': self.lonePairs,
        }
        return (Atom, (self.element.symbol, self.radicalElectrons, self.charge, self.label), d)

    def __setstate__(self, d):
        """
        A helper function used when unpickling an object.
        """
        self.edges = d['edges']
        self.connectivity1 = d['connectivity1']
        self.connectivity2 = d['connectivity2']
        self.connectivity3 = d['connectivity3']
        self.sortingLabel = d['sortingLabel']
        self.atomType = atomTypes[d['atomType']] if d['atomType'] else None
        self.lonePairs = d['lonePairs']
    
    @property
    def mass(self): return self.element.mass
    
    @property
    def number(self): return self.element.number

    @property
    def symbol(self): return self.element.symbol
    
    @property
    def radius(self): return self.element.radius

    @property
    def bonds(self): return self.edges

    def equivalent(self, other):
        """
        Return ``True`` if `other` is indistinguishable from this atom, or
        ``False`` otherwise. If `other` is an :class:`Atom` object, then all
        attributes except `label` must match exactly. If `other` is an
        :class:`GroupAtom` object, then the atom must match any of the
        combinations in the atom pattern.
        """
        cython.declare(atom=Atom, ap=GroupAtom)
        if isinstance(other, Atom):
            atom = other
            return (self.element is atom.element and
                self.radicalElectrons == atom.radicalElectrons and
                self.charge == atom.charge)
        elif isinstance(other, GroupAtom):
            cython.declare(a=AtomType, radical=cython.short, spin=cython.short, charge=cython.short)
            ap = other
            for a in ap.atomType:
                if self.atomType.equivalent(a): break
            else:
                return False
            for radical in ap.radicalElectrons:
                if self.radicalElectrons == radical: break
            else:
                return False
            for charge in ap.charge:
                if self.charge == charge: break
            else:
                return False
            return True

    def isSpecificCaseOf(self, other):
        """
        Return ``True`` if `self` is a specific case of `other`, or ``False``
        otherwise. If `other` is an :class:`Atom` object, then this is the same
        as the :meth:`equivalent()` method. If `other` is an
        :class:`GroupAtom` object, then the atom must match or be more
        specific than any of the combinations in the atom pattern.
        """
        if isinstance(other, Atom):
            return self.equivalent(other)
        elif isinstance(other, GroupAtom):
            cython.declare(atom=GroupAtom, a=AtomType, radical=cython.short, charge=cython.short)
            atom = other
            if self.atomType is None:
                return False
            for a in atom.atomType: 
                if self.atomType.isSpecificCaseOf(a): break
            else:
                return False
            for radical in atom.radicalElectrons:
                if self.radicalElectrons == radical: break
            else:
                return False
            #TODO: lone pairs and charge
# until we have charges and lone pairs in the group values we neglect them here
#            for charge in atom.charge:
#                if self.charge == charge: break
#            else:
#                return False
            return True

    def copy(self):
        """
        Generate a deep copy of the current atom. Modifying the
        attributes of the copy will not affect the original.
        """
        cython.declare(a=Atom)
        #a = Atom(self.element, self.radicalElectrons, self.spinMultiplicity, self.charge, self.label)
        a = Atom.__new__(Atom)
        a.edges = {}
        a.resetConnectivityValues()
        a.element = self.element
        a.radicalElectrons = self.radicalElectrons
        a.charge = self.charge
        a.label = self.label
        a.atomType = self.atomType
        a.lonePairs = self.lonePairs
        if self.coords is not None:
            a.coords = self.coords[:]
        return a

    def isHydrogen(self):
        """
        Return ``True`` if the atom represents a hydrogen atom or ``False`` if
        not.
        """
        return self.element.number == 1

    def isNonHydrogen(self):
        """
        Return ``True`` if the atom does not represent a hydrogen atom or
        ``False`` if not.
        """
        return self.element.number > 1

    def isCarbon(self):
        """
        Return ``True`` if the atom represents a carbon atom or ``False`` if
        not.
        """
        return self.element.number == 6
    
    def isNitrogen(self):
        """
        Return ``True`` if the atom represents a nitrogen atom or ``False`` if
        not.
        """
        return self.element.number == 7

    def isOxygen(self):
        """
        Return ``True`` if the atom represents an oxygen atom or ``False`` if
        not.
        """
        return self.element.number == 8

    def incrementRadical(self):
        """
        Update the atom pattern as a result of applying a GAIN_RADICAL action,
        where `radical` specifies the number of radical electrons to add.
        """
        # Set the new radical electron count
        self.radicalElectrons += 1
        if self.radicalElectrons <= 0:
            raise ActionError('Unable to update Atom due to GAIN_RADICAL action: Invalid radical electron set "{0}".'.format(self.radicalElectrons))

    def decrementRadical(self):
        """
        Update the atom pattern as a result of applying a LOSE_RADICAL action,
        where `radical` specifies the number of radical electrons to remove.
        """
        cython.declare(radicalElectrons=cython.short)
        # Set the new radical electron count
        radicalElectrons = self.radicalElectrons = self.radicalElectrons - 1
        if radicalElectrons  < 0:
            raise ActionError('Unable to update Atom due to LOSE_RADICAL action: Invalid radical electron set "{0}".'.format(self.radicalElectrons))

    def setLonePairs(self,lonePairs):
        """
        Set the number of lone electron pairs.
        """
        # Set the number of electron pairs
        self.lonePairs = lonePairs
        if self.lonePairs < 0:
            raise ActionError('Unable to update Atom due to setLonePairs : Invalid lone electron pairs set "{0}".'.format(self.setLonePairs))
        self.updateCharge()

    def incrementLonePairs(self):
        """
        Update the lone electron pairs pattern as a result of applying a GAIN_PAIR action.
        """
        # Set the new lone electron pairs count
        self.lonePairs += 1
        if self.lonePairs <= 0:
            raise ActionError('Unable to update Atom due to GAIN_PAIR action: Invalid lone electron pairs set "{0}".'.format(self.lonePairs))
        self.updateCharge()

    def decrementLonePairs(self):
        """
        Update the lone electron pairs pattern as a result of applying a LOSE_PAIR action.
        """
        # Set the new lone electron pairs count
        self.lonePairs -= 1
        if self.lonePairs  < 0:
            raise ActionError('Unable to update Atom due to LOSE_PAIR action: Invalid lone electron pairs set "{0}".'.format(self.lonePairs))
        self.updateCharge()
        
    def updateCharge(self):
        """
        Update self.charge, according to the valence, and the 
        number and types of bonds, radicals, and lone pairs.
        """
        valences = {'H': 1, 'C': 4, 'O': 2, 'N': 3, 'S': 2, 'Si': 4, 'He': 0, 'Ne': 0, 'Ar': 0, 'Cl': 1}
        orders = {'S': 1, 'D': 2, 'T': 3, 'B': 1.5}
        valence = valences[self.symbol]
        order = 0
        for atom2, bond in self.bonds.items():
            order += orders[bond.order]
        if self.symbol == 'H' or self.symbol == 'He':
            self.charge = 2 - valence - order - self.radicalElectrons - 2*self.lonePairs
        else:
            self.charge = 8 - valence - order - self.radicalElectrons - 2*self.lonePairs
        
    def applyAction(self, action):
        """
        Update the atom pattern as a result of applying `action`, a tuple
        containing the name of the reaction recipe action along with any
        required parameters. The available actions can be found
        :ref:`here <reaction-recipe-actions>`.
        """
        # Invalidate current atom type
        self.atomType = None
        act = action[0].upper()
        # Modify attributes if necessary
        if act in ['CHANGE_BOND', 'FORM_BOND', 'BREAK_BOND']:
            # Nothing else to do here
            pass
        elif act == 'GAIN_RADICAL':
            for i in range(action[2]): self.incrementRadical()
        elif act == 'LOSE_RADICAL':
            for i in range(abs(action[2])): self.decrementRadical()
        elif action[0].upper() == 'GAIN_PAIR':
            for i in range(action[2]): self.incrementLonePairs()
        elif action[0].upper() == 'LOSE_PAIR':
            for i in range(abs(action[2])): self.decrementLonePairs()
        else:
            raise ActionError('Unable to update Atom: Invalid action {0}".'.format(action))
        
    def setSpinMultiplicity(self,spinMultiplicity):
        """
        Set the spin multiplicity.
        """
        raise NotImplementedError("I thought multiplicity was now a molecule attribute not atom?")
        # Set the spin multiplicity
        self.spinMultiplicity = spinMultiplicity
        if self.spinMultiplicity < 0:
            raise ActionError('Unable to update Atom due to spin multiplicity : Invalid spin multiplicity set "{0}".'.format(self.spinMultiplicity))
        self.updateCharge()
        

################################################################################

class Bond(Edge):
    """
    A chemical bond. The attributes are:

    =================== =================== ====================================
    Attribute           Type                Description
    =================== =================== ====================================
    `order`             ``str``             The :ref:`bond type <bond-types>`
    =================== =================== ====================================

    """

    def __init__(self, atom1, atom2, order=1):
        Edge.__init__(self, atom1, atom2)
        self.order = order

    def __str__(self):
        """
        Return a human-readable string representation of the object.
        """
        return self.order

    def __repr__(self):
        """
        Return a representation that can be used to reconstruct the object.
        """
        return '<Bond "{0}">'.format(self.order)

    def __reduce__(self):
        """
        A helper function used when pickling an object.
        """
        return (Bond, (self.vertex1, self.vertex2, self.order))

    @property
    def atom1(self):
        return self.vertex1

    @property
    def atom2(self):
        return self.vertex2

    def equivalent(self, other):
        """
        Return ``True`` if `other` is indistinguishable from this bond, or
        ``False`` otherwise. `other` can be either a :class:`Bond` or a
        :class:`GroupBond` object.
        """
        cython.declare(bond=Bond, bp=GroupBond)
        if isinstance(other, Bond):
            bond = other
            return (self.order == bond.order)
        elif isinstance(other, GroupBond):
            bp = other
            return (self.order in bp.order)

    def isSpecificCaseOf(self, other):
        """
        Return ``True`` if `self` is a specific case of `other`, or ``False``
        otherwise. `other` can be either a :class:`Bond` or a
        :class:`GroupBond` object.
        """
        # There are no generic bond types, so isSpecificCaseOf is the same as equivalent
        return self.equivalent(other)

    def copy(self):
        """
        Generate a deep copy of the current bond. Modifying the
        attributes of the copy will not affect the original.
        """
        #return Bond(self.vertex1, self.vertex2, self.order)
        cython.declare(b=Bond)
        b = Bond.__new__(Bond)
        b.vertex1 = self.vertex1
        b.vertex2 = self.vertex2
        b.order = self.order
        return b

    def isSingle(self):
        """
        Return ``True`` if the bond represents a single bond or ``False`` if
        not.
        """
        return self.order == 'S'

    def isDouble(self):
        """
        Return ``True`` if the bond represents a double bond or ``False`` if
        not.
        """
        return self.order == 'D'

    def isTriple(self):
        """
        Return ``True`` if the bond represents a triple bond or ``False`` if
        not.
        """
        return self.order == 'T'

    def isBenzene(self):
        """
        Return ``True`` if the bond represents a benzene bond or ``False`` if
        not.
        """
        return self.order == 'B'

    def incrementOrder(self):
        """
        Update the bond as a result of applying a CHANGE_BOND action to
        increase the order by one.
        """
        if self.order == 'S': self.order = 'D'
        elif self.order == 'D': self.order = 'T'
        else:
            raise ActionError('Unable to update Bond due to CHANGE_BOND action: Invalid bond order "{0}".'.format(self.order))
        
    def decrementOrder(self):
        """
        Update the bond as a result of applying a CHANGE_BOND action to
        decrease the order by one.
        """
        if self.order == 'D': self.order = 'S'
        elif self.order == 'T': self.order = 'D'
        else:
            raise ActionError('Unable to update Bond due to CHANGE_BOND action: Invalid bond order "{0}".'.format(self.order))
        
    def __changeBond(self, order):
        """
        Update the bond as a result of applying a CHANGE_BOND action,
        where `order` specifies whether the bond is incremented or decremented
        in bond order, and should be 1 or -1.
        """
        if order == 1:
            if self.order == 'S': self.order = 'D'
            elif self.order == 'D': self.order = 'T'
            else:
                raise ActionError('Unable to update Bond due to CHANGE_BOND action: Invalid bond order "{0}".'.format(self.order))
        elif order == -1:
            if self.order == 'D': self.order = 'S'
            elif self.order == 'T': self.order = 'D'
            else:
                raise ActionError('Unable to update Bond due to CHANGE_BOND action: Invalid bond order "{0}".'.format(self.order))
        else:
            raise ActionError('Unable to update Bond due to CHANGE_BOND action: Invalid order "{0}".'.format(order))

    def applyAction(self, action):
        """
        Update the bond as a result of applying `action`, a tuple
        containing the name of the reaction recipe action along with any
        required parameters. The available actions can be found
        :ref:`here <reaction-recipe-actions>`.
        """
        if action[0].upper() == 'CHANGE_BOND':
            if action[2] == 1:
                self.incrementOrder()
            elif action[2] == -1:
                self.decrementOrder()
            elif action[2] == 'B':
                self.order = 'B'
            else:
                raise ActionError('Unable to update Bond due to CHANGE_BOND action: Invalid order "{0}".'.format(action[2]))
        else:
            raise ActionError('Unable to update GroupBond: Invalid action {0}.'.format(action))

#################################################################################
try:
    SMILEwriter = openbabel.OBConversion()
    SMILEwriter.SetOutFormat('smi')
    SMILEwriter.SetOptions("i",SMILEwriter.OUTOPTIONS) # turn off isomer and stereochemistry information (the @ signs!)
except:
    pass
    
class Molecule(Graph):
    """
    A representation of a molecular structure using a graph data type, extending
    the :class:`Graph` class. The `atoms` and `bonds` attributes are aliases
    for the `vertices` and `edges` attributes. Other attributes are:

    ======================= =========== ========================================
    Attribute               Type        Description
    ======================= =========== ========================================
    `symmetryNumber`        ``int``     The (estimated) external + internal symmetry number of the molecule
    `multiplicity`          ``int``     The multiplicity of this species, multiplicity = 2*total_spin+1
    ======================= =========== ========================================

    A new molecule object can be easily instantiated by passing the `SMILES` or
    `InChI` string representing the molecular structure.
    """

    def __init__(self, atoms=None, symmetry=1, multiplicity=-187, SMILES='', InChI='', SMARTS=''):
        Graph.__init__(self, atoms)
        self.symmetryNumber = symmetry
        self.multiplicity = multiplicity
        self._fingerprint = None
        if SMILES != '': self.fromSMILES(SMILES)
        elif InChI != '': self.fromInChI(InChI)
        elif SMARTS != '': self.fromSMARTS(SMARTS)
        if multiplicity != -187:  # it was set explicitly, so re-set it (fromSMILES etc may have changed it)
            self.multiplicity = multiplicity
    
    def __str__(self):
        """
        Return a human-readable string representation of the object.
        """
        return '<Molecule "{0}">'.format(self.toSMILES())

    def __repr__(self):
        """
        Return a representation that can be used to reconstruct the object.
        """
        cython.declare(multiplicity=cython.int)
        multiplicity = self.multiplicity
        if multiplicity != self.getRadicalCount() + 1:
            return 'Molecule(SMILES="{0}", multiplicity={1:d})'.format(self.toSMILES(), multiplicity)
        return 'Molecule(SMILES="{0}")'.format(self.toSMILES())

    def __reduce__(self):
        """
        A helper function used when pickling an object.
        """
        return (Molecule, (self.vertices, self.symmetryNumber, self.multiplicity))

    def __getAtoms(self): return self.vertices
    def __setAtoms(self, atoms): self.vertices = atoms
    atoms = property(__getAtoms, __setAtoms)

    def addAtom(self, atom):
        """
        Add an `atom` to the graph. The atom is initialized with no bonds.
        """
        self._fingerprint = None
        return self.addVertex(atom)
    
    def addBond(self, bond):
        """
        Add a `bond` to the graph as an edge connecting the two atoms `atom1`
        and `atom2`.
        """
        self._fingerprint = None
        return self.addEdge(bond)

    def getBonds(self, atom):
        """
        Return a list of the bonds involving the specified `atom`.
        """
        return self.getEdges(atom)

    def getBond(self, atom1, atom2):
        """
        Returns the bond connecting atoms `atom1` and `atom2`.
        """
        return self.getEdge(atom1, atom2)

    def hasAtom(self, atom):
        """
        Returns ``True`` if `atom` is an atom in the graph, or ``False`` if
        not.
        """
        return self.hasVertex(atom)

    def hasBond(self, atom1, atom2):
        """
        Returns ``True`` if atoms `atom1` and `atom2` are connected
        by an bond, or ``False`` if not.
        """
        return self.hasEdge(atom1, atom2)

    def removeAtom(self, atom):
        """
        Remove `atom` and all bonds associated with it from the graph. Does
        not remove atoms that no longer have any bonds as a result of this
        removal.
        """
        self._fingerprint = None
        return self.removeVertex(atom)

    def removeBond(self, bond):
        """
        Remove the bond between atoms `atom1` and `atom2` from the graph.
        Does not remove atoms that no longer have any bonds as a result of
        this removal.
        """
        self._fingerprint = None
        return self.removeEdge(bond)

    def sortAtoms(self):
        """
        Sort the atoms in the graph. This can make certain operations, e.g.
        the isomorphism functions, much more efficient.
        """
        return self.sortVertices()

    def getFormula(self):
        """
        Return the molecular formula for the molecule.
        """
        cython.declare(atom=Atom, symbol=str, elements=dict, keys=list, formula=str)
        cython.declare(hasCarbon=cython.bint, hasHydrogen=cython.bint)
        
        # Count the number of each element in the molecule
        hasCarbon = False; hasHydrogen = False
        elements = {}
        for atom in self.vertices:
            symbol = atom.element.symbol
            elements[symbol] = elements.get(symbol, 0) + 1
        
        # Use the Hill system to generate the formula
        formula = ''
        
        # Carbon and hydrogen always come first if carbon is present
        if hasCarbon:
            count = elements['C']
            formula += 'C{0:d}'.format(count) if count > 1 else 'C'
            del elements['C']
            if hasHydrogen:
                count = elements['H']
                formula += 'H{0:d}'.format(count) if count > 1 else 'H'
                del elements['H']

        # Other atoms are in alphabetical order
        # (This includes hydrogen if carbon is not present)
        keys = elements.keys()
        keys.sort()
        for key in keys:
            count = elements[key]
            formula += '{0}{1:d}'.format(key, count) if count > 1 else key
        
        return formula

    def getMolecularWeight(self):
        """
        Return the molecular weight of the molecule in kg/mol.
        """
        cython.declare(atom=Atom, mass=cython.double)
        mass = 0
        for atom in self.vertices:
            mass += atom.element.mass
        return mass
    
    def getRadicalCount(self):
        """
        Return the number of unpaired electrons.
        """
        cython.declare(atom=Atom, radicals=cython.short)
        radicals = 0
        for atom in self.vertices:
            radicals += atom.radicalElectrons
        return radicals

    def getNumAtoms(self, element = None):
        """
        Return the number of atoms in molecule.  If element is given, ie. "H" or "C",
        the number of atoms of that element is returned.
        """
        cython.declare(numAtoms=cython.int, atom=Atom)
        if element == None:
            return len(self.vertices)
        else:
            numAtoms = 0
            for atom in self.vertices:
                if atom.element.symbol == element:
                    numAtoms += 1
            return numAtoms

    def getNumberOfRadicalElectrons(self):
        """
        Return the total number of radical electrons on all atoms in the
        molecule. In this function, monoradical atoms count as one, biradicals
        count as two, etc. 
        """
        cython.declare(numRadicals=cython.int, atom=Atom)
        numRadicals = 0
        for atom in self.vertices:
            numRadicals += atom.radicalElectrons
        return numRadicals

    def copy(self, deep=False):
        """
        Create a copy of the current graph. If `deep` is ``True``, a deep copy
        is made: copies of the vertices and edges are used in the new graph.
        If `deep` is ``False`` or not specified, a shallow copy is made: the
        original vertices and edges are used in the new graph.
        """
        other = cython.declare(Molecule)
        g = Graph.copy(self, deep)
        other = Molecule(g.vertices)
        other.multiplicity = self.multiplicity
        return other

    def merge(self, other):
        """
        Merge two molecules so as to store them in a single :class:`Molecule`
        object. The merged :class:`Molecule` object is returned.
        """
        g = Graph.merge(self, other)
        molecule = Molecule(atoms=g.vertices)
        return molecule

    def split(self):
        """
        Convert a single :class:`Molecule` object containing two or more
        unconnected molecules into separate class:`Molecule` objects.
        """
        graphs = Graph.split(self)
        molecules = []
        for g in graphs:
            molecule = Molecule(atoms=g.vertices)
            molecules.append(molecule)
        return molecules

    def deleteHydrogens(self):
        """
        Irreversibly delete all non-labeled hydrogens without updating
        connectivity values. If there's nothing but hydrogens, it does nothing.
        It destroys information; be careful with it.
        """
        cython.declare(atom=Atom, hydrogens=list)
        # Check that the structure contains at least one heavy atom
        for atom in self.vertices:
            if not atom.isHydrogen():
                break
        else:
            # No heavy atoms, so leave explicit
            return
        hydrogens = []
        for atom in self.vertices:
            if atom.isHydrogen() and atom.label == '':
                hydrogens.append(atom)
        # Remove the hydrogen atoms from the structure
        for atom in hydrogens:
            self.removeAtom(atom)
    
    def connectTheDots(self):
        """
        Delete all bonds, and set them again based on the Atoms' coords.
        Does not detect bond type.
        """
        cython.declare(criticalDistance=float, i=int, atom1=Atom, atom2=Atom,
                       bond=Bond, atoms=list, zBoundary=float)
                       # groupBond=GroupBond, 
        self._fingerprint = None
        
        atoms = self.vertices
        
        # Ensure there are coordinates to work with
        for atom in atoms:
            assert atom.coords != None
        
        # If there are any bonds, remove them
        for atom1 in atoms:
            for bond in self.getBonds(atom1):
                self.removeEdge(bond)
        
        # Sort atoms by distance on the z-axis
        sortedAtoms = sorted(atoms, key=lambda x: x.coords[2])
        
        for i, atom1 in enumerate(sortedAtoms):
            for atom2 in sortedAtoms[i+1:]:
                # Set upper limit for bond distance
                criticalDistance = (atom1.element.covRadius + atom2.element.covRadius + 0.45)**2
                
                # First atom that is more than 4.0 Anstroms away in the z-axis, break the loop
                # Atoms are sorted along the z-axis, so all following atoms should be even further
                zBoundary = (atom1.coords[2] - atom2.coords[2])**2
                if zBoundary > 16.0:
                    break
                
                distanceSquared = sum((atom1.coords - atom2.coords)**2)
                
                if distanceSquared > criticalDistance or distanceSquared < 0.40:
                    continue
                else:
                    # groupBond = GroupBond(atom1, atom2, ['S','D','T','B'])
                    bond = Bond(atom1, atom2, 'S')
                    self.addBond(bond)
        self.updateAtomTypes()

    def connectTheDots(self):
        """
        Delete all bonds, and set them again based on the Atoms' coords.
        Does not detect bond type.
        """
        cython.declare(criticalDistance=float, i=int, atom1=Atom, atom2=Atom,
                       bond=Bond, atoms=list, zBoundary=float)
                       # groupBond=GroupBond, 
        self._fingerprint = None
        
        atoms = self.vertices
        
        # Ensure there are coordinates to work with
        for atom in atoms:
            assert atom.coords != None
        
        # If there are any bonds, remove them
        for atom1 in atoms:
            for bond in self.getBonds(atom1):
                self.removeEdge(bond)
        
        # Sort atoms by distance on the z-axis
        sortedAtoms = sorted(atoms, key=lambda x: x.coords[2])
        
        for i, atom1 in enumerate(sortedAtoms):
            for atom2 in sortedAtoms[i+1:]:
                # Set upper limit for bond distance
                criticalDistance = (atom1.element.covRadius + atom2.element.covRadius + 0.45)**2
                
                # First atom that is more than 4.0 Anstroms away in the z-axis, break the loop
                # Atoms are sorted along the z-axis, so all following atoms should be even further
                zBoundary = (atom1.coords[2] - atom2.coords[2])**2
                if zBoundary > 16.0:
                    break
                
                distanceSquared = sum((atom1.coords - atom2.coords)**2)
                
                if distanceSquared > criticalDistance or distanceSquared < 0.40:
                    continue
                else:
                    # groupBond = GroupBond(atom1, atom2, ['S','D','T','B'])
                    bond = Bond(atom1, atom2, 'S')
                    self.addBond(bond)
        self.updateAtomTypes()
        
    def updateAtomTypes(self):
        """
        Iterate through the atoms in the structure, checking their atom types
        to ensure they are correct (i.e. accurately describe their local bond
        environment) and complete (i.e. are as detailed as possible).
        """
        for atom in self.vertices:
            atom.atomType = getAtomType(atom, atom.edges)

    def clearLabeledAtoms(self):
        """
        Remove the labels from all atoms in the molecule.
        """
        for atom in self.vertices:
            atom.label = ''

    def containsLabeledAtom(self, label):
        """
        Return :data:`True` if the molecule contains an atom with the label
        `label` and :data:`False` otherwise.
        """
        for atom in self.vertices:
            if atom.label == label: return True
        return False

    def getLabeledAtom(self, label):
        """
        Return the atoms in the molecule that are labeled.
        """
        for atom in self.vertices:
            if atom.label == label: return atom
        raise ValueError('No atom in the molecule has the label "{0}".'.format(label))

    def getLabeledAtoms(self):
        """
        Return the labeled atoms as a ``dict`` with the keys being the labels
        and the values the atoms themselves. If two or more atoms have the
        same label, the value is converted to a list of these atoms.
        """
        labeled = {}
        for atom in self.vertices:
            if atom.label != '':
                if atom.label in labeled:
                    labeled[atom.label] = [labeled[atom.label]]
                    labeled[atom.label].append(atom)
                else:
                    labeled[atom.label] = atom
        return labeled

    def getFingerprint(self):
        """
        Return a string containing the "fingerprint" used to accelerate graph
        isomorphism comparisons with other molecules. The fingerprint is a
        short string containing a summary of selected information about the 
        molecule. Two fingerprint strings matching is a necessary (but not
        sufficient) condition for the associated molecules to be isomorphic.
        """
        if self._fingerprint is None:
            self._fingerprint = self.getFormula()
        return self._fingerprint
    
    def isIsomorphic(self, other, initialMap=None):
        """
        Returns :data:`True` if two graphs are isomorphic and :data:`False`
        otherwise. The `initialMap` attribute can be used to specify a required
        mapping from `self` to `other` (i.e. the atoms of `self` are the keys,
        while the atoms of `other` are the values). The `other` parameter must
        be a :class:`Molecule` object, or a :class:`TypeError` is raised.
        Also ensures multiplicities are also equal.
        """
        # It only makes sense to compare a Molecule to a Molecule for full
        # isomorphism, so raise an exception if this is not what was requested
        if not isinstance(other, Molecule):
            raise TypeError('Got a {0} object for parameter "other", when a Molecule object is required.'.format(other.__class__))
        # Do the quick isomorphism comparison using the fingerprint
        # Two fingerprint strings matching is a necessary (but not
        # sufficient!) condition for the associated molecules to be isomorphic
        if self.getFingerprint() != other.getFingerprint():
            return False
        # check multiplicity
        if self.multiplicity != other.multiplicity:
            return False
        # Do the full isomorphism comparison
        result = Graph.isIsomorphic(self, other, initialMap)
        return result

    def findIsomorphism(self, other, initialMap=None):
        """
        Returns :data:`True` if `other` is isomorphic and :data:`False`
        otherwise, and the matching mapping. The `initialMap` attribute can be
        used to specify a required mapping from `self` to `other` (i.e. the
        atoms of `self` are the keys, while the atoms of `other` are the
        values). The returned mapping also uses the atoms of `self` for the keys
        and the atoms of `other` for the values. The `other` parameter must
        be a :class:`Molecule` object, or a :class:`TypeError` is raised.
        """
        # It only makes sense to compare a Molecule to a Molecule for full
        # isomorphism, so raise an exception if this is not what was requested
        if not isinstance(other, Molecule):
            raise TypeError('Got a {0} object for parameter "other", when a Molecule object is required.'.format(other.__class__))
        # Do the isomorphism comparison
        result = Graph.findIsomorphism(self, other, initialMap)
        return result

    def isSubgraphIsomorphic(self, other, initialMap=None):
        """
        Returns :data:`True` if `other` is subgraph isomorphic and :data:`False`
        otherwise. The `initialMap` attribute can be used to specify a required
        mapping from `self` to `other` (i.e. the atoms of `self` are the keys,
        while the atoms of `other` are the values). The `other` parameter must
        be a :class:`Group` object, or a :class:`TypeError` is raised.
        """
        cython.declare(group=Group, atom=Atom)
        cython.declare(carbonCount=cython.short, nitrogenCount=cython.short, oxygenCount=cython.short, sulfurCount=cython.short, radicalCount=cython.short)
        
        # It only makes sense to compare a Molecule to a Group for subgraph
        # isomorphism, so raise an exception if this is not what was requested
        if not isinstance(other, Group):
            raise TypeError('Got a {0} object for parameter "other", when a Molecule object is required.'.format(other.__class__))
        group = other
        
        # Count the number of carbons, oxygens, and radicals in the molecule
        carbonCount = 0; nitrogenCount = 0; oxygenCount = 0; sulfurCount = 0; radicalCount = 0
        for atom in self.vertices:
            if atom.element.symbol == 'C':
                carbonCount += 1
            elif atom.element.symbol == 'N':
                nitrogenCount += 1
            elif atom.element.symbol == 'O':
                oxygenCount += 1
            elif atom.element.symbol == 'S':
                sulfurCount += 1
            radicalCount += atom.radicalElectrons
        # If the molecule has fewer of any of these things than the functional
        # group does, then we know the subgraph isomorphism fails without
        # needing to perform the full isomorphism check
        if (radicalCount < group.radicalCount or
            carbonCount < group.carbonCount or
            nitrogenCount < group.nitrogenCount or
            oxygenCount < group.oxygenCount or
            sulfurCount < group.sulfurCount or
            self.multiplicity not in group.multiplicity):
            return False

        # Do the isomorphism comparison
        result = Graph.isSubgraphIsomorphic(self, other, initialMap)
        return result

    def findSubgraphIsomorphisms(self, other, initialMap=None):
        """
        Returns :data:`True` if `other` is subgraph isomorphic and :data:`False`
        otherwise. Also returns the lists all of valid mappings. The
        `initialMap` attribute can be used to specify a required mapping from
        `self` to `other` (i.e. the atoms of `self` are the keys, while the
        atoms of `other` are the values). The returned mappings also use the
        atoms of `self` for the keys and the atoms of `other` for the values.
        The `other` parameter must be a :class:`Group` object, or a
        :class:`TypeError` is raised.
        """
        # It only makes sense to compare a Molecule to a Group for subgraph
        # isomorphism, so raise an exception if this is not what was requested
        if not isinstance(other, Group):
            raise TypeError('Got a {0} object for parameter "other", when a Group object is required.'.format(other.__class__))
        # Do the isomorphism comparison
        result = Graph.findSubgraphIsomorphisms(self, other, initialMap)
        return result

    def isAtomInCycle(self, atom):
        """
        Return :data:`True` if `atom` is in one or more cycles in the structure,
        and :data:`False` if not.
        """
        return self.isVertexInCycle(atom)

    def isBondInCycle(self, bond):
        """
        Return :data:`True` if the bond between atoms `atom1` and `atom2`
        is in one or more cycles in the graph, or :data:`False` if not.
        """
        return self.isEdgeInCycle(bond)

    def draw(self, path):
        """
        Generate a pictorial representation of the chemical graph using the
        :mod:`draw` module. Use `path` to specify the file to save
        the generated image to; the image type is automatically determined by
        extension. Valid extensions are ``.png``, ``.svg``, ``.pdf``, and
        ``.ps``; of these, the first is a raster format and the remainder are
        vector formats.
        """
        from .draw import MoleculeDrawer
        format = os.path.splitext(path)[-1][1:].lower()
        MoleculeDrawer().draw(self, format, path=path)
    
    def _repr_png_(self):
        """
        Return a png picture of the molecule, useful for ipython-qtconsole.
        """
        from .draw import MoleculeDrawer
        tempFileName = 'temp_molecule.png'
        MoleculeDrawer().draw(self, 'png', tempFileName)
        png = open(tempFileName,'rb').read()
        os.unlink(tempFileName)
        return png

    def fromInChI(self, inchistr):
        """
        Convert an InChI string `inchistr` to a molecular structure. Uses
        `RDKit <http://rdkit.org/>`_ to perform the conversion.
        This Kekulizes everything, removing all aromatic atom types.
        """
        #RDkit was improperly handling the Hydrogen radical from InChI
        if inchistr == 'InChI=1/H' or inchistr == 'InChI=1S/H':
            self.fromSMILES('[H]')
            return self          
        elif inchistr == 'InChI=1/He' or inchistr == 'InChI=1S/He':
            self.fromSMILES('[He]')
            return self
        else:
            rdkitmol = Chem.inchi.MolFromInchi(inchistr)
            self.fromRDKitMol(rdkitmol)
            return self

    def fromSMILES(self, smilesstr):
        """
        Convert a SMILES string `smilesstr` to a molecular structure. Uses
        `RDKit <http://rdkit.org/>`_ to perform the conversion.
        This Kekulizes everything, removing all aromatic atom types.
        """
        # Special handling of helium
        if smilesstr == '[He]':
            # RDKit improperly handles helium and returns it in a triplet state
            self.fromAdjacencyList(
            """
            He
            multiplicity 1
            1 He u0 p1
            """)
            return self
        elif smilesstr == '[C+]#[O-]':
            #  carbon monoxide
            self.fromAdjacencyList(
            """
            CO
            multiplicity 1
            1 C u0 p1 {2,T}
            2 O u0 p1 {1,T}
            """)
            return self
        
        else:
            rdkitmol = Chem.MolFromSmiles(smilesstr)
            if rdkitmol is None:
                raise ValueError("Could not interpret the SMILES string {0!r}".format(smilesstr))
            self.fromRDKitMol(rdkitmol)
            return self
        
    def fromSMARTS(self, smartsstr):
        """
        Convert a SMARTS string `smartsstr` to a molecular structure. Uses
        `RDKit <http://rdkit.org/>`_ to perform the conversion.
        This Kekulizes everything, removing all aromatic atom types.
        """
        rdkitmol = Chem.MolFromSmarts(smartsstr)
        self.fromRDKitMol(rdkitmol)
        return self
        
    def fromRDKitMol(self, rdkitmol):
        """
        Convert a RDKit Mol object `rdkitmol` to a molecular structure. Uses
        `RDKit <http://rdkit.org/>`_ to perform the conversion.
        This Kekulizes everything, removing all aromatic atom types.
        """
        # Below are the declared variables for cythonizing the module
        cython.declare(i=cython.int)
        cython.declare(radicalElectrons=cython.int, charge=cython.int, lonePairs=cython.int)
        cython.declare(atom=Atom, atom1=Atom, atom2=Atom, bond=Bond)
        
        self.vertices = []
        
        # Add hydrogen atoms to complete molecule if needed
        rdkitmol = Chem.AddHs(rdkitmol)
        Chem.rdmolops.Kekulize(rdkitmol, clearAromaticFlags=True)
        
        # iterate through atoms in rdkitmol
        for i in range(rdkitmol.GetNumAtoms()):
            rdkitatom = rdkitmol.GetAtomWithIdx(i)
            
            # Use atomic number as key for element
            number = rdkitatom.GetAtomicNum()
            element = elements.getElement(number)
                
            # Process charge
            charge = rdkitatom.GetFormalCharge()
            radicalElectrons = rdkitatom.GetNumRadicalElectrons()
            
            atom = Atom(element, radicalElectrons, charge, '', 0)
            self.vertices.append(atom)
            
            # Add bonds by iterating again through atoms
            for j in range(0, i):
                rdkitatom2 = rdkitmol.GetAtomWithIdx(j + 1)
                rdkitbond = rdkitmol.GetBondBetweenAtoms(i, j)
                if rdkitbond is not None:
                    order = 0
        
                    # Process bond type
                    rdbondtype = rdkitbond.GetBondType()
                    if rdbondtype.name == 'SINGLE': order = 'S'
                    elif rdbondtype.name == 'DOUBLE': order = 'D'
                    elif rdbondtype.name == 'TRIPLE': order = 'T'
                    elif rdbondtype.name == 'AROMATIC': order = 'B'
        
                    bond = Bond(self.vertices[i], self.vertices[j], order)
                    self.addBond(bond)
        
        # Set atom types and connectivity values
        self.updateConnectivityValues()
        self.updateLonePairs()
        self.updateAtomTypes()
        
        # Assume this is always true
        # There are cases where 2 radicalElectrons is a singlet, but
        # the triplet is often more stable, 
        self.multiplicity = self.getRadicalCount() + 1
        
        return self

    def fromAdjacencyList(self, adjlist, saturateH=False):
        """
        Convert a string adjacency list `adjlist` to a molecular structure.
        Skips the first line (assuming it's a label) unless `withLabel` is
        ``False``.
        """
        from .adjlist import fromAdjacencyList
        
        self.vertices, self.multiplicity = fromAdjacencyList(adjlist, group=False, saturateH=saturateH)
        self.updateConnectivityValues()
        self.updateAtomTypes()
        
        # Check if multiplicity is possible
        n_rad = self.getRadicalCount() 
        multiplicity = self.multiplicity
        if not (n_rad + 1 == multiplicity or n_rad - 1 == multiplicity or n_rad - 3 == multiplicity or n_rad - 5 == multiplicity):
            raise ValueError('Impossible multiplicity for molecule\n{0}\n multiplicity = {1} and number of unpaired electrons = {2}'.format(self.toAdjacencyList(),multiplicity,n_rad))

        return self
<<<<<<< HEAD
        
=======
    
>>>>>>> 486d7012
    def fromXYZ(self, atomicNums, coordinates):
        """
        Create an RMG molecule from a list of coordinates and a corresponding
        list of atomic numbers. These are typically received from CCLib and the
<<<<<<< HEAD
        molecule is sent to `ConnectTheDots` so will only contain single bonds.
=======
        returned molecule will only contain the atoms and not the bonds. Bonds
        can be determined in `ConnectTheDots`.
>>>>>>> 486d7012
        """
        
        _rdkit_periodic_table = elements.GetPeriodicTable()
        
        for i, atNum in enumerate(atomicNums):
            atom = Atom(_rdkit_periodic_table.GetElementSymbol(int(atNum)))
            atom.coords = coordinates[i]
            self.addAtom(atom)
        return self.connectTheDots()
    
    def toSingleBonds(self):
        """
        Returns a copy of the current molecule, consisting of only single bonds.
        
        This is useful for isomorphism comparison against something that was made
        via fromXYZ, which does not attempt to perceive bond orders
        """
<<<<<<< HEAD
        cython.declare(atom1=Atom, atom2=Atom, bond=Bond, newMol=Molecule, atoms=list, mapping=dict)
=======
        cython.declare(atom1=Atom, atom2=Atom, bond=Bond, newMol=Molecule, atoms=list)
>>>>>>> 486d7012
    
        newMol = Molecule()
        atoms = self.atoms
        mapping = {}
        for atom1 in atoms:
            atom2 = newMol.addAtom(Atom(atom1.element))
            mapping[atom1] = atom2
    
        for atom1 in atoms:
            for atom2 in atom1.bonds:
                bond = Bond(mapping[atom1], mapping[atom2], 'S')
                newMol.addBond(bond)
        newMol.updateAtomTypes()
        return newMol

    def toInChI(self):
        """
        Convert a molecular structure to an InChI string. Uses
        `RDKit <http://rdkit.org/>`_ to perform the conversion.
        Perceives aromaticity.
        
        or
        
        Convert a molecular structure to an InChI string. Uses
        `OpenBabel <http://openbabel.org/>`_ to perform the conversion.
        """
        try:
            if not Chem.inchi.INCHI_AVAILABLE:
                return "RDKitInstalledWithoutInChI"
            rdkitmol = self.toRDKitMol()
            return Chem.inchi.MolToInchi(rdkitmol, options='-SNon')
        except:
            pass

        obmol = self.toOBMol()
        obConversion = openbabel.OBConversion()
        obConversion.SetOutFormat('inchi')
        obConversion.SetOptions('w', openbabel.OBConversion.OUTOPTIONS)
        return obConversion.WriteString(obmol).strip()

    def toAugmentedInChI(self):
        """
        Adds an extra layer to the InChI denoting the number of unpaired electrons in case
        more than 1 ( >= 2) unpaired electrons are present in the molecule.
        """
        inchi = self.toInChI()
        
        radicalNumber = sum([i.radicalElectrons for i in self.atoms])
        
        if radicalNumber >= 2:
            return inchi+'/mult'+str(radicalNumber+1)
        else:
            return inchi
    
    def toInChIKey(self):
        """
        Convert a molecular structure to an InChI Key string. Uses
        `OpenBabel <http://openbabel.org/>`_ to perform the conversion.
        
        or 
        
        Convert a molecular structure to an InChI Key string. Uses
        `RDKit <http://rdkit.org/>`_ to perform the conversion.
        
        Removes check-sum dash (-) and character so that only 
        the 14 + 9 characters remain.
        """
        try:
            if not Chem.inchi.INCHI_AVAILABLE:
                return "RDKitInstalledWithoutInChI"
            inchi = self.toInChI()
            return Chem.inchi.InchiToInchiKey(inchi)[:-2]
        except:
            pass
        
        import openbabel

#        for atom in self.vertices:
 #           if atom.isNitrogen():
        obmol = self.toOBMol()
        obConversion = openbabel.OBConversion()
        obConversion.SetOutFormat('inchi')
        obConversion.SetOptions('w', openbabel.OBConversion.OUTOPTIONS)
        obConversion.SetOptions('K', openbabel.OBConversion.OUTOPTIONS)
        return obConversion.WriteString(obmol).strip()[:-2]
    
    def toAugmentedInChIKey(self):
        """
        Adds an extra layer to the InChIKey denoting the number of unpaired electrons in case
        more than 1 ( >= 2) unpaired electrons are present in the molecule.
        """
        key = self.toInChIKey()
        
        radicalNumber = sum([i.radicalElectrons for i in self.atoms])
        
        if radicalNumber >= 2:
            return key+'mult'+str(radicalNumber+1)
        else:
            return key

    def toSMARTS(self):
        """
        Convert a molecular structure to an SMARTS string. Uses
        `RDKit <http://rdkit.org/>`_ to perform the conversion.
        Perceives aromaticity and removes Hydrogen atoms.
        """
        rdkitmol = self.toRDKitMol()
        
        return Chem.MolToSmarts(rdkitmol)
    
    
    def toSMILES(self):
        """
        Convert a molecular structure to an SMILES string. 
        
        If there is a Nitrogen atom present it uses
        `OpenBabel <http://openbabel.org/>`_ to perform the conversion,
        and the SMILES may or may not be canonical.
        
        Otherwise, it uses `RDKit <http://rdkit.org/>`_ to perform the 
        conversion, so it will be canonical SMILES.
        While converting to an RDMolecule it will perceive aromaticity
        and removes Hydrogen atoms.
        """
        
        # If we're going to have to check the formula anyway,
        # we may as well shortcut a few small known molecules.
        # Dictionary lookups are O(1) so this should be fast:
        # The dictionary is defined at the top of this file.
        try:
            if self.isRadical():
                return _known_smiles_radicals[self.getFormula()]
            else:
                return _known_smiles_molecules[self.getFormula()]
        except KeyError:
            # It wasn't in the above list.
            pass
        for atom in self.vertices:
            if atom.isNitrogen():
                mol = self.toOBMol()
                return SMILEwriter.WriteString(mol).strip()

        rdkitmol = self.toRDKitMol()
        return Chem.MolToSmiles(rdkitmol)

    def toOBMol(self):
        """
        Convert a molecular structure to an OpenBabel OBMol object. Uses
        `OpenBabel <http://openbabel.org/>`_ to perform the conversion.
        """
        cython.declare(atom=Atom, atom1=Atom, bonds=dict, atom2=Atom, bond=Bond)
        cython.declare(index1=cython.int, index2=cython.int, order=cython.int)

        # Sort the atoms before converting to ensure output is consistent
        # between different runs
        self.sortAtoms()

        atoms = self.vertices

        obmol = openbabel.OBMol()
        for atom in atoms:
            a = obmol.NewAtom()
            a.SetAtomicNum(atom.number)
            a.SetFormalCharge(atom.charge)
        orders = {'S': 1, 'D': 2, 'T': 3, 'B': 5}
        for atom1 in self.vertices:
            for atom2, bond in atom1.edges.iteritems():
                index1 = atoms.index(atom1)
                index2 = atoms.index(atom2)
                if index1 < index2:
                    order = orders[bond.order]
                    obmol.AddBond(index1+1, index2+1, order)

        obmol.AssignSpinMultiplicity(True)

        return obmol
    
    def toRDKitMol(self, removeHs=True, returnMapping=False):
        """
        Convert a molecular structure to a RDKit rdmol object. Uses
        `RDKit <http://rdkit.org/>`_ to perform the conversion.
        Perceives aromaticity and, unless removeHs==False, removes Hydrogen atoms.
        
        If returnMapping==True then it also returns a dictionary mapping the 
        atoms to RDKit's atom indices.
        """
        # Sort the atoms before converting to ensure output is consistent
        # between different runs
        self.sortAtoms()
        atoms = self.vertices
        rdAtomIndices = {} # dictionary of RDKit atom indices
        rdkitmol = Chem.rdchem.EditableMol(Chem.rdchem.Mol())
        for index, atom in enumerate(self.vertices):
            rdAtom = Chem.rdchem.Atom(atom.element.symbol)
            rdAtom.SetNumRadicalElectrons(atom.radicalElectrons)
            rdkitmol.AddAtom(rdAtom)
            rdAtomIndices[atom] = index
        
        rdBonds = Chem.rdchem.BondType
        orders = {'S': rdBonds.SINGLE, 'D': rdBonds.DOUBLE, 'T': rdBonds.TRIPLE, 'B': rdBonds.AROMATIC}
        # Add the bonds
        for atom1 in self.vertices:
            for atom2, bond in atom1.edges.iteritems():
                index1 = atoms.index(atom1)
                index2 = atoms.index(atom2)
                if index1 < index2:
                    order = orders[bond.order]
                    rdkitmol.AddBond(index1, index2, order)
        
        # Make editable mol into a mol and rectify the molecule
        rdkitmol = rdkitmol.GetMol()
        Chem.SanitizeMol(rdkitmol)
        if removeHs:
            rdkitmol = Chem.RemoveHs(rdkitmol)
        
        if returnMapping:
            return rdkitmol, rdAtomIndices
        return rdkitmol

    def toAdjacencyList(self, label='', removeH=False, removeLonePairs=False):
        """
        Convert the molecular structure to a string adjacency list.
        """
        from .adjlist import toAdjacencyList
        result = toAdjacencyList(self.vertices, self.multiplicity,  label=label, group=False, removeH=removeH, removeLonePairs=removeLonePairs)
        return result

    def isLinear(self):
        """
        Return :data:`True` if the structure is linear and :data:`False`
        otherwise.
        """

        atomCount = len(self.vertices)

        # Monatomic molecules are definitely nonlinear
        if atomCount == 1:
            return False
        # Diatomic molecules are definitely linear
        elif atomCount == 2:
            return True
        # Cyclic molecules are definitely nonlinear
        elif self.isCyclic():
            return False

        # True if all bonds are double bonds (e.g. O=C=O)
        allDoubleBonds = True
        for atom1 in self.vertices:
            for bond in atom1.edges.values():
                if not bond.isDouble(): allDoubleBonds = False
        if allDoubleBonds: return True

        # True if alternating single-triple bonds (e.g. H-C#C-H)
        # This test requires explicit hydrogen atoms
        for atom in self.vertices:
            bonds = atom.edges.values()
            if len(bonds)==1:
                continue # ok, next atom
            if len(bonds)>2:
                break # fail!
            if bonds[0].isSingle() and bonds[1].isTriple():
                continue # ok, next atom
            if bonds[1].isSingle() and bonds[0].isTriple():
                continue # ok, next atom
            break # fail if we haven't continued
        else:
            # didn't fail
            return True
        
        # not returned yet? must be nonlinear
        return False
    
    def isAromatic(self):
        """ 
        Returns ``True`` if the molecule is aromatic, or ``False`` if not.  
        Iterates over the SSSR's and searches for rings that consist solely of Cb 
        atoms.  Assumes that aromatic rings always consist of 6 atoms. 
        In cases of naphthalene, where a 6 + 4 aromatic system exists,
        there will be at least one 6 membered aromatic ring so this algorithm
        will not fail for fused aromatic rings.
        """
        cython.declare(SSSR=list, vertices=list, polycyclicVertices=list)
        SSSR = self.getSmallestSetOfSmallestRings()
        if SSSR:
            for cycle in SSSR:
                if len(cycle) == 6:
                    for atom in cycle:
                        #print atom.atomType.label
                        if atom.atomType.label == 'Cb' or atom.atomType.label == 'Cbf':
                            continue                        
                        # Go onto next cycle if a non Cb atomtype was discovered in this cycle
                        break 
                    else:
                        # Molecule is aromatic when all 6 atoms are type 'Cb'
                        return True    
        return False

    def countInternalRotors(self):
        """
        Determine the number of internal rotors in the structure. Any single
        bond not in a cycle and between two atoms that also have other bonds
        are considered to be internal rotors.
        """
        count = 0
        for atom1 in self.vertices:
            for atom2, bond in atom1.edges.items():
                if self.vertices.index(atom1) < self.vertices.index(atom2) and bond.isSingle() and not self.isBondInCycle(bond):
                    if len(atom1.edges) > 1 and len(atom2.edges) > 1:
                        count += 1
        return count

    def calculateCp0(self):
        """
        Return the value of the heat capacity at zero temperature in J/mol*K.
        """
        if len(self.atoms) == 1:
            return 2.5 * constants.R
        else:
            return (3.5 if self.isLinear() else 4.0) * constants.R

    def calculateCpInf(self):
        """
        Return the value of the heat capacity at infinite temperature in J/mol*K.
        """
        cython.declare(Natoms=cython.int, Nvib=cython.int, Nrotors=cython.int)
        
        if len(self.vertices) == 1:
            return self.calculateCp0()
        else:
            
            Natoms = len(self.vertices)
            Nvib = 3 * Natoms - (5 if self.isLinear() else 6)
            Nrotors = self.countInternalRotors()
            Nvib -= Nrotors
            
            return self.calculateCp0() + (Nvib + 0.5 * Nrotors) * constants.R

    def calculateSymmetryNumber(self):
        """
        Return the symmetry number for the structure. The symmetry number
        includes both external and internal modes.
        """
        from rmgpy.molecule.symmetry import calculateSymmetryNumber
        self.symmetryNumber = calculateSymmetryNumber(self)
        return self.symmetryNumber
    
    def isRadical(self):
        """
        Return ``True`` if the molecule contains at least one radical electron,
        or ``False`` otherwise.
        """
        cython.declare(atom=Atom)
        for atom in self.vertices:
            if atom.radicalElectrons > 0:
                return True
        return False
    
    def generateResonanceIsomers(self):
        """
        Generate and return all of the resonance isomers of this molecule.
        """
        cython.declare(isomers=list, newIsomers=list, index=cython.int, atom=Atom)
        cython.declare(isomer=Molecule, newIsomer=Molecule, isom=Molecule)
        
        isomers = [self]

        # Iterate over resonance isomers
        index = 0
        while index < len(isomers):
            isomer = isomers[index]
                
            newIsomers = isomer.getAdjacentResonanceIsomers()
            newIsomers += isomer.getLonePairRadicalResonanceIsomers()
            newIsomers += isomer.getN5dd_N5tsResonanceIsomers()
            for newIsomer in newIsomers:
                newIsomer.updateAtomTypes()
                # Append to isomer list if unique
                for isom in isomers:
                    if isom.isIsomorphic(newIsomer):
                        break
                else:
                    isomers.append(newIsomer)
                        
            # Move to next resonance isomer
            index += 1
        
        return isomers

    def getAdjacentResonanceIsomers(self):
        """
        Generate all of the resonance isomers formed by one allyl radical shift.
        """
        cython.declare(isomers=list, paths=list, index=cython.int, isomer=Molecule)
        cython.declare(atom=Atom, atom1=Atom, atom2=Atom, atom3=Atom, bond12=Bond, bond23=Bond)
        cython.declare(v1=Vertex, v2=Vertex)
        
        isomers = []

        # Radicals
        if self.isRadical():
            # Iterate over radicals in structure
            for atom in self.vertices:
                paths = self.findAllDelocalizationPaths(atom)
                for atom1, atom2, atom3, bond12, bond23 in paths:
                    # Adjust to (potentially) new resonance isomer
                    atom1.decrementRadical()
                    atom3.incrementRadical()
                    bond12.incrementOrder()
                    bond23.decrementOrder()
                    # Make a copy of isomer
                    isomer = self.copy(deep=True)
                    # Also copy the connectivity values, since they are the same
                    # for all resonance forms
                    for index in range(len(self.vertices)):
                        v1 = self.vertices[index]
                        v2 = isomer.vertices[index]
                        v2.connectivity1 = v1.connectivity1
                        v2.connectivity2 = v1.connectivity2
                        v2.connectivity3 = v1.connectivity3
                        v2.sortingLabel = v1.sortingLabel
                    # Restore current isomer
                    atom1.incrementRadical()
                    atom3.decrementRadical()
                    bond12.decrementOrder()
                    bond23.incrementOrder()
                    # Append to isomer list if unique
                    isomers.append(isomer)

        return isomers
    
    def getLonePairRadicalResonanceIsomers(self):
        """
        Generate all of the resonance isomers formed by lone electron pair - radical shifts.
        """
        cython.declare(isomers=list, paths=list, index=cython.int, isomer=Molecule)
        cython.declare(atom=Atom, atom1=Atom, atom2=Atom)
        cython.declare(v1=Vertex, v2=Vertex)
        
        isomers = []

        # Radicals
        if self.isRadical():
            # Iterate over radicals in structure
            for atom in self.vertices:
                paths = self.findAllDelocalizationPathsLonePairRadical(atom)
                for atom1, atom2 in paths:
                    # Adjust to (potentially) new resonance isomer
                    atom1.decrementRadical()
                    atom1.incrementLonePairs()
                    atom1.updateCharge()
                    atom2.incrementRadical()
                    atom2.decrementLonePairs()
                    atom2.updateCharge()
                    # Make a copy of isomer
                    isomer = self.copy(deep=True)
                    # Also copy the connectivity values, since they are the same
                    # for all resonance forms
                    for index in range(len(self.vertices)):
                        v1 = self.vertices[index]
                        v2 = isomer.vertices[index]
                        v2.connectivity1 = v1.connectivity1
                        v2.connectivity2 = v1.connectivity2
                        v2.connectivity3 = v1.connectivity3
                        v2.sortingLabel = v1.sortingLabel
                    # Restore current isomer
                    atom1.incrementRadical()
                    atom1.decrementLonePairs()
                    atom1.updateCharge()
                    atom2.decrementRadical()
                    atom2.incrementLonePairs()
                    atom2.updateCharge()
                    # Append to isomer list if unique
                    isomers.append(isomer)

        return isomers
    
    def getN5dd_N5tsResonanceIsomers(self):
        """
        Generate all of the resonance isomers formed by shifts between N5dd and N5ts.
        """
        cython.declare(isomers=list, paths=list, index=cython.int, isomer=Molecule)
        cython.declare(atom=Atom, atom1=Atom, atom2=Atom, atom3=Atom)
        cython.declare(bond12=Bond, bond13=Bond)
        cython.declare(v1=Vertex, v2=Vertex)
        
        isomers = []
        
        # Iterate over nitrogen atoms in structure
        for atom in self.vertices:
            paths = self.findAllDelocalizationPathsN5dd_N5ts(atom)
            for atom1, atom2, atom3, bond12, bond13, direction in paths:
                # from N5dd to N5ts
                if direction == 1:
                    # Adjust to (potentially) new resonance isomer
                    bond12.decrementOrder()
                    bond13.incrementOrder()
                    atom2.incrementLonePairs()
                    atom3.decrementLonePairs()
                    atom1.updateCharge()
                    atom2.updateCharge()
                    atom3.updateCharge()
                    # Make a copy of isomer
                    isomer = self.copy(deep=True)
                    # Also copy the connectivity values, since they are the same
                    # for all resonance forms
                    for index in range(len(self.vertices)):
                        v1 = self.vertices[index]
                        v2 = isomer.vertices[index]
                        v2.connectivity1 = v1.connectivity1
                        v2.connectivity2 = v1.connectivity2
                        v2.connectivity3 = v1.connectivity3
                        v2.sortingLabel = v1.sortingLabel
                    # Restore current isomer
                    bond12.incrementOrder()
                    bond13.decrementOrder()
                    atom2.decrementLonePairs()
                    atom3.incrementLonePairs()
                    atom1.updateCharge()
                    atom2.updateCharge()
                    atom3.updateCharge()
                    # Append to isomer list if unique
                    isomers.append(isomer)
                
                # from N5ts to N5dd
                if direction == 2:
                    # Adjust to (potentially) new resonance isomer
                    bond12.decrementOrder()
                    bond13.incrementOrder()
                    atom2.incrementLonePairs()
                    atom3.decrementLonePairs()
                    atom1.updateCharge()
                    atom2.updateCharge()
                    atom3.updateCharge()
                    # Make a copy of isomer
                    isomer = self.copy(deep=True)
                    # Also copy the connectivity values, since they are the same
                    # for all resonance forms
                    for index in range(len(self.vertices)):
                        v1 = self.vertices[index]
                        v2 = isomer.vertices[index]
                        v2.connectivity1 = v1.connectivity1
                        v2.connectivity2 = v1.connectivity2
                        v2.connectivity3 = v1.connectivity3
                        v2.sortingLabel = v1.sortingLabel
                    # Restore current isomer
                    bond12.incrementOrder()
                    bond13.decrementOrder()
                    atom2.decrementLonePairs()
                    atom3.incrementLonePairs()
                    atom1.updateCharge()
                    atom2.updateCharge()
                    atom3.updateCharge()
                    # Append to isomer list if unique
                    isomers.append(isomer)
                    
        return isomers

    def findAllDelocalizationPaths(self, atom1):
        """
        Find all the delocalization paths allyl to the radical center indicated
        by `atom1`. Used to generate resonance isomers.
        """
        cython.declare(paths=list)
        cython.declare(atom2=Atom, atom3=Atom, bond12=Bond, bond23=Bond)
        
        # No paths if atom1 is not a radical
        if atom1.radicalElectrons <= 0:
            return []

        # Find all delocalization paths
        paths = []
        for atom2, bond12 in atom1.edges.items():
            # Vinyl bond must be capable of gaining an order
            if (bond12.isSingle() or bond12.isDouble()) and atom1.radicalElectrons == 1:
                for atom3, bond23 in atom2.edges.items():
                    # Allyl bond must be capable of losing an order without breaking
                    if atom1 is not atom3 and (bond23.isDouble() or bond23.isTriple()):
                        paths.append([atom1, atom2, atom3, bond12, bond23])
        return paths
    
    def findAllDelocalizationPathsLonePairRadical(self, atom1):
        """
        Find all the delocalization paths of lone electron pairs next to the radical center indicated
        by `atom1`. Used to generate resonance isomers.
        """
        cython.declare(paths=list)
        cython.declare(atom2=Atom, bond12=Bond)
        
        # No paths if atom1 is not a radical
        if atom1.radicalElectrons <= 0:
            return []
        
        # In a first step we only consider nitrogen and oxygen atoms as possible radical centers
        if not ((atom1.lonePairs == 0 and atom1.isNitrogen()) or(atom1.lonePairs == 2 and atom1.isOxygen())):
            return []
        
        # Find all delocalization paths
        paths = []
        for atom2, bond12 in atom1.edges.items():
            # Only single bonds are considered
            if bond12.isSingle():
                # Neighboring atom must posses a lone electron pair to loose it
                if ((atom2.lonePairs == 1 and atom2.isNitrogen()) or (atom2.lonePairs == 3 and atom2.isOxygen())) and (atom2.radicalElectrons == 0):
                    paths.append([atom1, atom2])
                    
        return paths
    
    def findAllDelocalizationPathsN5dd_N5ts(self, atom1):
        """
        Find all the resonance structures of nitrogen atoms with two double bonds (N5dd)
        and nitrogen atoms with one triple and one single bond (N5ts)
        """
        cython.declare(paths=list)
        cython.declare(atom2=Atom, bond12=Bond)
        
        # No paths if atom1 is not nitrogen
        if not (atom1.isNitrogen()):
            return []
        
        # Find all delocalization paths
        paths = []
        index_atom_2 = 0
        index_atom_3 = 0
        
        for atom2, bond12 in atom1.edges.items():
            index_atom_2 = index_atom_2 + 1
            # Only double bonds are considered
            if bond12.isDouble():
                for atom3, bond13 in atom1.edges.items():
                    index_atom_3 = index_atom_3 + 1
                    # Only double bonds are considered, at the moment we only consider non-radical nitrogen and oxygen atoms
                    if (bond13.isDouble() and atom3.radicalElectrons == 0 and atom3.lonePairs > 0 and not atom3.isOxygen() and not atom3.isCarbon() and (index_atom_2 != index_atom_3)):
                        paths.append([atom1, atom2, atom3, bond12, bond13, 1])
        
        for atom2, bond12 in atom1.edges.items():
            # Only triple bonds are considered
            if bond12.isTriple():
                for atom3, bond13 in atom1.edges.items():
                    # Only single bonds are considered, at the moment we only consider negatively charged nitrogen and oxygen
                    if (bond13.isSingle() and ((atom3.isNitrogen() and atom3.lonePairs >= 2) or (atom3.isOxygen() and atom3.lonePairs >= 3))):
                        paths.append([atom1, atom2, atom3, bond12, bond13, 2])
        
        return paths

    def getURL(self):
        """
        Get a URL to the molecule's info page on the RMG website.
        """
        # eg. http://dev.rmg.mit.edu/database/kinetics/reaction/reactant1=1%20C%200%20%7B2,S%7D;2%20O%200%20%7B1,S%7D;__reactant2=1%20C%202T;__product1=1%20C%201;__product2=1%20C%200%20%7B2,S%7D;2%20O%201%20%7B1,S%7D;

        url = "http://rmg.mit.edu/database/molecule/"
        adjlist = self.toAdjacencyList(removeH=False)
        url += "{0}".format(re.sub('\s+', '%20', adjlist.replace('\n', ';')))
        return url.strip('_')
    
    def isBiradicalSinglet(self):
        """
        Return ``True`` if the molecule is a 1-centered biradical, and the molecule is in singlet state,
        or ``False`` otherwise.
        """
        cython.declare(atom=Atom)
        for atom in self.vertices:
            if atom.radicalElectrons == 2:
                if self.multiplicity == 1:
                    return True
        return False
    
    def isBiradicalTriplet(self):
        """
        Return ``True`` if the molecule is a 1-centered biradical, and the molecule is in triplet state,
        or ``False`` otherwise.
        """
        cython.declare(atom=Atom)
        for atom in self.vertices:
            if atom.radicalElectrons == 2:
                if self.multiplicity == 3:
                    return True
        return False
    
    def changeTripletSinglet(self):
        """
        If the molecule is a 1-centered biradical, and the molecule is in a triplet state,
        change it to singlet state.
        """
        cython.declare(atom=Atom)
        for atom in self.vertices:
            if atom.radicalElectrons == 2:
                if self.multiplicity == 3:
                    self.multiplicity = 1
                    
    def getRadicalAtoms(self):
        """
        Return the atoms in the molecule that have unpaired electrons.
        """
        radicalAtomsList = []
        for atom in self.vertices:
            if atom.radicalElectrons > 0:
                radicalAtomsList.append(atom)
        return radicalAtomsList
    
    def updateLonePairs(self):
        """
        Iterate through the atoms in the structure and calcualte the
        number of lone electron pairs, assumin a neutral molecule.
        """
        for atom1 in self.vertices:
            order = 0
            if not atom1.isHydrogen():
                for atom2, bond12 in atom1.edges.items():
                    if bond12.isSingle():
                        order = order + 1
                    if bond12.isDouble():
                        order = order + 2
                    if bond12.isTriple():
                        order = order + 3
                        
                atom1.lonePairs = 4 - atom1.radicalElectrons - order
        
            else:
                atom1.lonePairs = 0
<|MERGE_RESOLUTION|>--- conflicted
+++ resolved
@@ -108,11 +108,7 @@
     e.g. ``atom.symbol`` instead of ``atom.element.symbol``.
     """
 
-<<<<<<< HEAD
     def __init__(self, element=None, radicalElectrons=0, charge=0, label='', lonePairs=-100, coords=numpy.array([])):
-=======
-    def __init__(self, element=None, radicalElectrons=0, spinMultiplicity=1, charge=0, label='', lonePairs=0, coords=None):
->>>>>>> 486d7012
         Vertex.__init__(self)
         if isinstance(element, str):
             self.element = elements.__dict__[element]
@@ -838,51 +834,6 @@
         # Remove the hydrogen atoms from the structure
         for atom in hydrogens:
             self.removeAtom(atom)
-    
-    def connectTheDots(self):
-        """
-        Delete all bonds, and set them again based on the Atoms' coords.
-        Does not detect bond type.
-        """
-        cython.declare(criticalDistance=float, i=int, atom1=Atom, atom2=Atom,
-                       bond=Bond, atoms=list, zBoundary=float)
-                       # groupBond=GroupBond, 
-        self._fingerprint = None
-        
-        atoms = self.vertices
-        
-        # Ensure there are coordinates to work with
-        for atom in atoms:
-            assert atom.coords != None
-        
-        # If there are any bonds, remove them
-        for atom1 in atoms:
-            for bond in self.getBonds(atom1):
-                self.removeEdge(bond)
-        
-        # Sort atoms by distance on the z-axis
-        sortedAtoms = sorted(atoms, key=lambda x: x.coords[2])
-        
-        for i, atom1 in enumerate(sortedAtoms):
-            for atom2 in sortedAtoms[i+1:]:
-                # Set upper limit for bond distance
-                criticalDistance = (atom1.element.covRadius + atom2.element.covRadius + 0.45)**2
-                
-                # First atom that is more than 4.0 Anstroms away in the z-axis, break the loop
-                # Atoms are sorted along the z-axis, so all following atoms should be even further
-                zBoundary = (atom1.coords[2] - atom2.coords[2])**2
-                if zBoundary > 16.0:
-                    break
-                
-                distanceSquared = sum((atom1.coords - atom2.coords)**2)
-                
-                if distanceSquared > criticalDistance or distanceSquared < 0.40:
-                    continue
-                else:
-                    # groupBond = GroupBond(atom1, atom2, ['S','D','T','B'])
-                    bond = Bond(atom1, atom2, 'S')
-                    self.addBond(bond)
-        self.updateAtomTypes()
 
     def connectTheDots(self):
         """
@@ -1276,21 +1227,12 @@
             raise ValueError('Impossible multiplicity for molecule\n{0}\n multiplicity = {1} and number of unpaired electrons = {2}'.format(self.toAdjacencyList(),multiplicity,n_rad))
 
         return self
-<<<<<<< HEAD
-        
-=======
-    
->>>>>>> 486d7012
+        
     def fromXYZ(self, atomicNums, coordinates):
         """
         Create an RMG molecule from a list of coordinates and a corresponding
         list of atomic numbers. These are typically received from CCLib and the
-<<<<<<< HEAD
         molecule is sent to `ConnectTheDots` so will only contain single bonds.
-=======
-        returned molecule will only contain the atoms and not the bonds. Bonds
-        can be determined in `ConnectTheDots`.
->>>>>>> 486d7012
         """
         
         _rdkit_periodic_table = elements.GetPeriodicTable()
@@ -1308,11 +1250,7 @@
         This is useful for isomorphism comparison against something that was made
         via fromXYZ, which does not attempt to perceive bond orders
         """
-<<<<<<< HEAD
         cython.declare(atom1=Atom, atom2=Atom, bond=Bond, newMol=Molecule, atoms=list, mapping=dict)
-=======
-        cython.declare(atom1=Atom, atom2=Atom, bond=Bond, newMol=Molecule, atoms=list)
->>>>>>> 486d7012
     
         newMol = Molecule()
         atoms = self.atoms
